--- conflicted
+++ resolved
@@ -1,15 +1,13 @@
 package initsystem
 
-<<<<<<< HEAD
-import "github.com/k0sproject/rig/exec"
-=======
 import (
 	"fmt"
 	"path"
 	"strconv"
 	"strings"
+
+	"github.com/k0sproject/rig/exec"
 )
->>>>>>> f1ab93e5
 
 // OpenRC is found on some linux systems, often installed on Alpine for example.
 type OpenRC struct{}
@@ -51,10 +49,7 @@
 
 // ServiceIsRunning returns true if a service is running
 func (i OpenRC) ServiceIsRunning(h Host, s string) bool {
-<<<<<<< HEAD
 	return h.Execf(`rc-service %s status | grep -q "status: started"`, s, exec.Sudo(h)) == nil
-=======
-	return h.Execf(`sudo rc-service %s status | grep -q "status: started"`, s) == nil
 }
 
 // ServiceEnvironmentPath returns a path to an environment override file path
@@ -70,5 +65,4 @@
 	}
 
 	return b.String()
->>>>>>> f1ab93e5
 }