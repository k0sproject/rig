--- conflicted
+++ resolved
@@ -1,15 +1,13 @@
 package initsystem
 
-<<<<<<< HEAD
-import "github.com/k0sproject/rig/exec"
-=======
 import (
 	"fmt"
 	"path"
 	"strconv"
 	"strings"
+
+	"github.com/k0sproject/rig/exec"
 )
->>>>>>> f1ab93e5
 
 // Systemd is found by default on most linux distributions today
 type Systemd struct{}
@@ -51,10 +49,7 @@
 
 // ServiceScriptPath returns the path to a service configuration file
 func (i Systemd) ServiceScriptPath(h Host, s string) (string, error) {
-<<<<<<< HEAD
 	return h.ExecOutputf(`systemctl show -p FragmentPath %s.service 2> /dev/null | cut -d"=" -f2`, s, exec.Sudo(h))
-=======
-	return h.ExecOutputf(`sudo -s systemctl show -p FragmentPath %s.service 2> /dev/null | cut -d"=" -f2`, s)
 }
 
 // ServiceEnvironmentPath returns a path to an environment override file path
@@ -76,5 +71,4 @@
 	}
 
 	return b.String()
->>>>>>> f1ab93e5
 }