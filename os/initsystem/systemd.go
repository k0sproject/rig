--- conflicted
+++ resolved
@@ -40,13 +40,9 @@
 
 // ServiceScriptPath returns the path to a service configuration file
 func (i Systemd) ServiceScriptPath(h Host, s string) (string, error) {
-<<<<<<< HEAD
-	return h.ExecOutputf(`systemctl show -p FragmentPath %s.service 2> /dev/null | cut -d"=" -f2`, s)
+	return h.ExecOutputf(`sudo -i systemctl show -p FragmentPath %s.service 2> /dev/null | cut -d"=" -f2`, s)
 }
 
 func (i Systemd) Reboot(h Host) error {
 	return i.StartService(h, "reboot.target")
-=======
-	return h.ExecOutputf(`sudo -i systemctl show -p FragmentPath %s.service 2> /dev/null | cut -d"=" -f2`, s)
->>>>>>> b7a18bce
 }